--- conflicted
+++ resolved
@@ -16,7 +16,7 @@
 
 
 __all__ = [
-<<<<<<< HEAD
+
     "is_package_installed", "install_import", "to_df",
     'get_timestamp', 'create_copy', 'create_path', 'split_path',
     'get_bins', 'change_dict_key', 'str_to_num', 'create_id',
@@ -25,11 +25,4 @@
     'is_structure_homogeneous', 'get_flattened_keys', 'APIUtil',
     'IOUtil', 'lcall', 'alcall', 'mcall', 'tcall',
     'bcall', 'rcall', 'CallDecorator'
-=======
-    'as_dict', 'create_copy', 'get_bins', 'get_timestamp', 'str_to_num', 'to_df',
-    'to_readable_dict', 'nfilter', 'nset', 'nget', 'nmerge', 'ninsert', 'flatten', 'unflatten', 
-    'is_structure_homogeneous', 'get_flattened_keys',
-    'CoreUtil', 'APIUtil', 'EncrytionUtil', 'IOUtil',
-    'to_list', 'lcall', 'alcall', 'mcall', 'tcall', 'bcall', 'rcall', 'CallDecorator'
->>>>>>> 1cc676af
 ]