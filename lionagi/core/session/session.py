--- conflicted
+++ resolved
@@ -4,7 +4,6 @@
 from lionagi.libs.sys_util import PATH_TYPE
 from lionagi.libs import BaseService, convert, dataframe
 
-<<<<<<< HEAD
 from lionagi.libs import ln_convert as convert
 from lionagi.libs import ln_dataframe as dataframe
 
@@ -14,14 +13,6 @@
 from lionagi.core.mail.mail_manager import MailManager
 from ..messages.system import System
 from lionagi.core.branch.branch import Branch
-=======
-from lionagi.core.schema import TOOL_TYPE, Tool, DataLogger
-from lionagi.core.tool import ToolManager
-from lionagi.core.mail import MailManager
-from lionagi.core.messages import System, Instruction
-from lionagi.core.branch import Branch
-from lionagi.core.flow.polyflow import PolyChat
->>>>>>> 4447d11d
 
 from .session_flow_mixin import SessionFlowMIxin
 
@@ -497,217 +488,6 @@
         return convert.to_df(convert.to_list(dfs, flatten=True, dropna=True))
 
     # ----- chatflow ----#
-<<<<<<< HEAD
-=======
-    async def call_chatcompletion(
-        self,
-        branch: Branch | str | None = None,
-        sender: str | None = None,
-        with_sender=False,
-        **kwargs,
-    ):
-        """
-        Asynchronously calls the chat completion service with the current message queue.
-
-        This method prepares the messages for chat completion, sends the request to the configured service, and handles the response. The method supports additional keyword arguments that are passed directly to the service.
-
-        Args:
-                sender (str | None): The name of the sender to be included in the chat completion request. Defaults to None.
-                with_sender (bool): If True, includes the sender's name in the messages. Defaults to False.
-                **kwargs: Arbitrary keyword arguments passed directly to the chat completion service.
-
-        Examples:
-                >>> await branch.call_chatcompletion()
-        """
-        branch = self.get_branch(branch)
-        await branch.call_chatcompletion(
-            sender=sender,
-            with_sender=with_sender,
-            **kwargs,
-        )
-
-    async def chat(
-        self,
-        instruction: dict | list | Instruction | str,
-        branch: Branch | str | None = None,
-        context: dict | list | str = None,
-        sender: str | None = None,
-        system: dict | list | System | None = None,
-        tools: TOOL_TYPE = False,
-        out: bool = True,
-        invoke: bool = True,
-        output_fields=None,
-        **kwargs,
-    ) -> str | None:
-        """
-        a chat conversation with LLM, processing instructions and system messages, optionally invoking tools.
-
-        Args:
-                branch: The Branch instance to perform chat operations.
-                instruction (dict | list | Instruction | str): The instruction for the chat.
-                context (Optional[Any]): Additional context for the chat.
-                sender (str | None): The sender of the chat message.
-                system (Optional[Union[System, str, dict[str, Any]]]): System message to be processed.
-                tools (Union[bool, Tool, List[Tool], str, List[str]]): Specifies tools to be invoked.
-                out (bool): If True, outputs the chat response.
-                invoke (bool): If True, invokes tools as part of the chat.
-                **kwargs: Arbitrary keyword arguments for chat completion.
-
-        Examples:
-                >>> await ChatFlow.chat(branch, "Ask about user preferences")
-        """
-
-        branch = self.get_branch(branch)
-        return await branch.chat(
-            instruction=instruction,
-            context=context,
-            sender=sender,
-            system=system,
-            tools=tools,
-            out=out,
-            invoke=invoke,
-            output_fields=output_fields,
-            **kwargs,
-        )
-
-    async def ReAct(
-        self,
-        instruction: dict | list | Instruction | str,
-        branch: Branch | str | None = None,
-        context=None,
-        sender=None,
-        system=None,
-        tools=None,
-        auto=False,
-        num_rounds: int = 1,
-        reason_prompt=None,
-        action_prompt=None,
-        output_prompt=None,
-        **kwargs,
-    ):
-        """
-        Performs a reason-tool cycle with optional tool invocation over multiple rounds.
-
-        Args:
-                branch: The Branch instance to perform ReAct operations.
-                instruction (dict | list | Instruction | str): Initial instruction for the cycle.
-                context: Context relevant to the instruction.
-                sender (str | None): Identifier for the message sender.
-                system: Initial system message or configuration.
-                tools: Tools to be registered or used during the cycle.
-                num_rounds (int): Number of reason-tool cycles to perform.
-                **kwargs: Additional keyword arguments for customization.
-
-        Examples:
-                >>> await ChatFlow.ReAct(branch, "Analyze user feedback", num_rounds=2)
-        """
-        branch = self.get_branch(branch)
-
-        return await branch.ReAct(
-            instruction=instruction,
-            context=context,
-            sender=sender,
-            system=system,
-            tools=tools,
-            auto=auto,
-            num_rounds=num_rounds,
-            reason_prompt=reason_prompt,
-            action_prompt=action_prompt,
-            output_prompt=output_prompt,
-            **kwargs,
-        )
-
-    async def followup(
-        self,
-        instruction: dict | list | Instruction | str,
-        branch=None,
-        context=None,
-        sender=None,
-        system=None,
-        tools=None,
-        max_followup: int = 1,
-        auto=False,
-        followup_prompt=None,
-        output_prompt=None,
-        out=True,
-        **kwargs,
-    ):
-        """
-        Automatically performs follow-up tools based on chat intertools and tool invocations.
-
-        Args:
-                branch: The Branch instance to perform follow-up operations.
-                instruction (dict | list | Instruction | str): The initial instruction for follow-up.
-                context: Context relevant to the instruction.
-                sender (str | None): Identifier for the message sender.
-                system: Initial system message or configuration.
-                tools: Specifies tools to be considered for follow-up tools.
-                max_followup (int): Maximum number of follow-up chats allowed.
-                out (bool): If True, outputs the result of the follow-up tool.
-                **kwargs: Additional keyword arguments for follow-up customization.
-
-        Examples:
-                >>> await ChatFlow.auto_followup(branch, "Finalize report", max_followup=2)
-        """
-        branch = self.get_branch(branch)
-        return await branch.followup(
-            instruction=instruction,
-            context=context,
-            sender=sender,
-            system=system,
-            tools=tools,
-            max_followup=max_followup,
-            auto=auto,
-            followup_prompt=followup_prompt,
-            output_prompt=output_prompt,
-            out=out,
-            **kwargs,
-        )
-
-    async def parallel_chat(
-        self,
-        instruction: Instruction | str,
-        num_instances=1,
-        context=None,
-        sender=None,
-        branch_system=None,
-        messages=None,
-        tools=False,
-        out=True,
-        invoke: bool = True,
-        output_fields=None,
-        persist_path=None,
-        branch_config=None,
-        explode=False,
-        include_mapping=False,
-        **kwargs,
-    ):
-        """
-        parallel chat
-        """
-
-        if branch_config is None:
-            branch_config = {}
-        flow = PolyChat(self)
-
-        return await flow.parallel_chat(
-            instruction,
-            num_instances=num_instances,
-            context=context,
-            sender=sender,
-            branch_system=branch_system,
-            messages=messages,
-            tools=tools,
-            out=out,
-            invoke=invoke,
-            output_fields=output_fields,
-            persist_path=persist_path,
-            branch_config=branch_config,
-            explode=explode,
-            include_mapping=include_mapping,
-            **kwargs,
-        )
->>>>>>> 4447d11d
 
     # ---- branch manipulation ---- #
     def new_branch(
@@ -778,13 +558,8 @@
                 ValueError: If the branch name does not exist or the branch input is invalid.
 
         Examples:
-<<<<<<< HEAD
             >>> branch_instance = session.get_branch("existing_branch_name")
             >>> branch_instance, name = session.get_branch("existing_branch_name", get_name=True)
-=======
-                >>> branch_instance = session.get_branch("existing_branch_name")
-                >>> branch_instance, branch_name = session.get_branch("existing_branch_name", get_name=True)
->>>>>>> 4447d11d
         """
         if isinstance(branch, str):
             if branch not in self.branches.keys():
@@ -837,7 +612,6 @@
             raise ValueError(
                 f"{branch_name} is the current default branch, please switch to another branch before delete it."
             )
-<<<<<<< HEAD
         else:
             self.branches.pop(branch_name)
             # self.mail_manager.sources.pop(name)
@@ -845,14 +619,6 @@
             if verbose:
                 print(f"Branch {branch_name} is deleted.")
             return True
-=======
-        self.branches.pop(branch_name)
-        # self.mail_manager.sources.pop(branch_name)
-        self.mail_manager.mails.pop(branch_name)
-        if verbose:
-            print(f"Branch {branch_name} is deleted.")
-        return True
->>>>>>> 4447d11d
 
     def merge_branch(
         self,
@@ -899,15 +665,9 @@
                         If None, requests are collected from all branches.
 
         Examples:
-<<<<<<< HEAD
             >>> session.collect("name")
             >>> session.collect([branch_instance_1, "branch_name_2"])
             >>> session.collect()  # Collects from all branches
-=======
-                >>> session.collect("branch_name")
-                >>> session.collect([branch_instance_1, "branch_name_2"])
-                >>> session.collect()  # Collects from all branches
->>>>>>> 4447d11d
         """
         if from_ is None:
             for branch in self.branches.values():
