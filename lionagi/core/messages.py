import json
from typing import Any, Optional, Dict
from ..utils.sys_util import strip_lower, as_dict
from ..utils.nested_util import nget, to_readable_dict
from ..schema import BaseNode


class Message(BaseNode):
    """
    Represents a message with associated role, name, and content.

    Attributes:
        role (Optional[str]): The role of the entity sending the message.
        name (Optional[str]): The name of the entity sending the message.
        content (Any): The content of the message.
    """
    
    role: Optional[str] = None
    name: Optional[str] = None
    
    @property
    def msg(self) -> Dict[str, Any]:
        """The message as a dictionary.

        Returns:
            Dict[str, Any]: The message in dictionary form with 'role' or 'name' as a key.
        """
        return self._to_message()
        
    @property
    def named_msg(self) -> Dict[str, Any]:
        """The message as a dictionary with the sender's name.

        Returns:
            Dict[str, Any]: The message in dictionary form with 'name' as a key.
        """
        return self._to_message(use_name=True)
    
    @property
    def msg_content(self) -> Any:
        """The content of the message.

        Returns:
            Any: The content of the message.
        """
        return self.msg['content']
    
    @property
    def sender(self) -> str:
        """The name of the sender of the message.

        Returns:
            Optional[str]: The name of the sender.
        """
        return self.name
    
    @property
    def readable_content(self) -> str:
        """The content of the message in a human-readable format.

        Returns:
            str: The message content as a human-readable string.
        """
        return to_readable_dict(self.content)

    @staticmethod
    def create_system(content: Any, name: Optional[str] = None):
        """Create a system message.

        Args:
            content (Any): The content of the system message.
            name (Optional[str]): The name of the system.

        Returns:
            System: The created system message.
        """
        return System(system=content, name=name)

    @staticmethod
    def create_instruction(
        content: Any, context: Optional[Any] = None, name: Optional[str] = None
    ) -> "Instruction":
        """Create an instruction message.

        Args:
            content (Any): The content of the instruction.
            context (Optional[Any]): Additional context for the instruction.
            name (Optional[str]): The name of the sender.

        Returns:
            Instruction: The created instruction message.
        """
        return Instruction(instruction=content, context=context, name=name)

    @staticmethod
    def create_response(content: Any, name: Optional[str] = None) -> "Response":
        """Create a response message.

        Args:
            content (Any): The content of the response.
            name (Optional[str]): The name of the sender.

        Returns:
            Response: The created response message.
        """
        return Response(response=content, name=name)
    
    def _to_message(self, use_name: bool = False) -> Dict[str, Any]:
        """Convert the message to a dictionary.

        Args:
            use_name (bool): Whether to use the sender's name as a key.

        Returns:
            Dict[str, Any]: The message in dictionary form.
        """
        out = {"name": self.name} if use_name else {"role": self.role}
        out['content'] = json.dumps(self.content) if isinstance(self.content, dict) else self.content
        return out

    def to_plain_text(self) -> str:
        """Convert the message content to plain text.

        Returns:
            str: The plain text content of the message.
        """
        if isinstance(self.content, str):
            return self.content
        elif isinstance(self.content, dict):
            return json.dumps(self.content)
        elif self.content is None:
            return ""
        else:
            return str(self.content)

    def __str__(self) -> str:
        """String representation of the Message object.

        Returns:
            str: The string representation of the message.
        """
        content_preview = self.to_plain_text()[:75] + "..." if len(self.to_plain_text()) > 75 else self.to_plain_text()
        return f"Message(role={self.role}, name={self.name}, content='{content_preview}')"


class System(Message):
    """Represents a system message."""

    def __init__(self, system: Any, name: Optional[str] = None):
        """Initialize the System message.

        Args:
            system (Any): The content of the system message.
            name (Optional[str]): The name of the system.
        """
        super().__init__(role="system", name=name or 'system', content={"system_info": system})


class Instruction(Message):
    """Represents an instruction message."""

    def __init__(self, instruction: Any, context=None, name: Optional[str] = None):
        """Initialize the Instruction message.

        Args:
            instruction (Any): The content of the instruction.
            context (Optional[Any]): Additional context for the instruction.
            name (Optional[str]): The name of the sender.
        """

        super().__init__(role="user", name=name or 'user', content={"instruction": instruction})
        if context:
            self.content.update({"context": context})




class Response(Message):

    def __init__(self, response: Any, name: Optional[str] = None, content_key=None) -> None:
        content = ''
        try:
            response = response["message"]
<<<<<<< HEAD

            if strip_lower(response['content']) == "none":
                content_ = self._handle_action_request(response)
                name = name or "action_request"
                content_key = content_key or "action_list"

            else:
                try:
                    if 'tool_uses' in json.loads(response['content']):
                        content_ = json.loads(response['content'])['tool_uses']
                        content_key = content_key or "action_list"
                        name = name or "action_request"
                except:
                    content_ = response['content']
                    content_key = content_key or "response"
                    name = name or "assistant"

=======
            if str(response['content']) == "None":
                try:
                    content = self._parse_func_call(response=response)
                    content_key = content_key or "action_list"
                    name = name or 'action_request'
                except:
                    raise ValueError("Response message must be one of regular response or function calling")
            else:
                content = response['content']
                name = name or "assistant"
                content_key = content_key or "response"
>>>>>>> e7b58fc7
        except:
            name = name or "action_response"
            content = response
            content_key = content_key or "action_response"
        
        super().__init__(role="assistant", name=name, content={content_key: content})
        
    def _parse_func_call(self, response):   
        tool_count = 0
        func_list = []
        while tool_count < len(response['tool_calls']):
            if response['tool_calls'][tool_count]['type'] == 'function':
                func_content = {
                    "function": ("func_" + response['tool_calls'][tool_count]['function']['name']),
                    "arguments": response['tool_calls'][tool_count]['function']['arguments']
                    }
                func_list.append(func_content)
            tool_count += 1
        return func_list













# class Response(Message):
#     """Represents a response message."""

#     def __init__(self, response: Any, name: Optional[str] = None, content_key=None):
#         """Initialize the Response message.

#         Args:
#             response (Any): The content of the response.
#             name (Optional[str]): The name of the sender.
#             content_key (Optional[str]): The key used for response content.
#         """
#         try:
#             response = as_dict(response)["message"]
#             if strip_lower(response['content']) == "none":
#                 content_ = self._handle_action_request(response)
#                 name = name or "action_request"
#                 content_key = content_key or "action_list"

#             else:
#                 if 'tool_uses' in as_dict(response['content']):
#                     content_ = as_dict(response['content'])['tool_uses']
#                     content_key = content_key or "action_list"
#                     name = name or "action_request"
#                 else:
#                     content_ = response['content']
#                     content_key = content_key or "response"
#                     name = name or "assistant"

#         except:
#             content_ = response
#             name = name or "action_response"
#             content_key = content_key or "action_response"
#         super().__init__(role="assistant", name=name, content={content_key: content_})

        

#     @staticmethod
#     def _handle_action_request(response):
#         """Handle an action request from the response.

#         Args:
#             response (Dict[str, Any]): The response dictionary containing the action request.

#         Returns:
#             List[Dict[str, Any]]: The list of actions parsed from the request.

#         Raises:
#             ValueError: If the response does not contain valid function calling information.
#         """
#         try:
#             tool_count = 0
#             func_list = []
#             while tool_count < len(response['tool_calls']):
#                 _path = ['tool_calls', tool_count, 'type']
                
#                 if nget(response, _path) == 'function':
#                     _path1 = ['tool_calls', tool_count, 'function', 'name']
#                     _path2 = ['tool_calls', tool_count, 'function', 'arguments']
                    
#                     func_content = {
#                         "action": ("action_" + nget(response, _path1)),
#                         "arguments": nget(response, _path2)
#                         }
#                     func_list.append(func_content)
#                 tool_count += 1
#             return func_list
#         except:
#             raise ValueError("Response message must be one of regular response or function calling")

<|MERGE_RESOLUTION|>--- conflicted
+++ resolved
@@ -181,7 +181,6 @@
         content = ''
         try:
             response = response["message"]
-<<<<<<< HEAD
 
             if strip_lower(response['content']) == "none":
                 content_ = self._handle_action_request(response)
@@ -199,19 +198,6 @@
                     content_key = content_key or "response"
                     name = name or "assistant"
 
-=======
-            if str(response['content']) == "None":
-                try:
-                    content = self._parse_func_call(response=response)
-                    content_key = content_key or "action_list"
-                    name = name or 'action_request'
-                except:
-                    raise ValueError("Response message must be one of regular response or function calling")
-            else:
-                content = response['content']
-                name = name or "assistant"
-                content_key = content_key or "response"
->>>>>>> e7b58fc7
         except:
             name = name or "action_response"
             content = response
@@ -219,97 +205,35 @@
         
         super().__init__(role="assistant", name=name, content={content_key: content})
         
-    def _parse_func_call(self, response):   
-        tool_count = 0
-        func_list = []
-        while tool_count < len(response['tool_calls']):
-            if response['tool_calls'][tool_count]['type'] == 'function':
-                func_content = {
-                    "function": ("func_" + response['tool_calls'][tool_count]['function']['name']),
-                    "arguments": response['tool_calls'][tool_count]['function']['arguments']
-                    }
-                func_list.append(func_content)
-            tool_count += 1
-        return func_list
-
-
-
-
-
-
-
-
-
-
-
-
-
-# class Response(Message):
-#     """Represents a response message."""
-
-#     def __init__(self, response: Any, name: Optional[str] = None, content_key=None):
-#         """Initialize the Response message.
-
-#         Args:
-#             response (Any): The content of the response.
-#             name (Optional[str]): The name of the sender.
-#             content_key (Optional[str]): The key used for response content.
-#         """
-#         try:
-#             response = as_dict(response)["message"]
-#             if strip_lower(response['content']) == "none":
-#                 content_ = self._handle_action_request(response)
-#                 name = name or "action_request"
-#                 content_key = content_key or "action_list"
-
-#             else:
-#                 if 'tool_uses' in as_dict(response['content']):
-#                     content_ = as_dict(response['content'])['tool_uses']
-#                     content_key = content_key or "action_list"
-#                     name = name or "action_request"
-#                 else:
-#                     content_ = response['content']
-#                     content_key = content_key or "response"
-#                     name = name or "assistant"
-
-#         except:
-#             content_ = response
-#             name = name or "action_response"
-#             content_key = content_key or "action_response"
-#         super().__init__(role="assistant", name=name, content={content_key: content_})
-
-        
-
-#     @staticmethod
-#     def _handle_action_request(response):
-#         """Handle an action request from the response.
-
-#         Args:
-#             response (Dict[str, Any]): The response dictionary containing the action request.
-
-#         Returns:
-#             List[Dict[str, Any]]: The list of actions parsed from the request.
-
-#         Raises:
-#             ValueError: If the response does not contain valid function calling information.
-#         """
-#         try:
-#             tool_count = 0
-#             func_list = []
-#             while tool_count < len(response['tool_calls']):
-#                 _path = ['tool_calls', tool_count, 'type']
+    @staticmethod
+    def _handle_action_request(response):
+        """Handle an action request from the response.
+
+        Args:
+            response (Dict[str, Any]): The response dictionary containing the action request.
+
+        Returns:
+            List[Dict[str, Any]]: The list of actions parsed from the request.
+
+        Raises:
+            ValueError: If the response does not contain valid function calling information.
+        """
+        try:
+            tool_count = 0
+            func_list = []
+            while tool_count < len(response['tool_calls']):
+                _path = ['tool_calls', tool_count, 'type']
                 
-#                 if nget(response, _path) == 'function':
-#                     _path1 = ['tool_calls', tool_count, 'function', 'name']
-#                     _path2 = ['tool_calls', tool_count, 'function', 'arguments']
+                if nget(response, _path) == 'function':
+                    _path1 = ['tool_calls', tool_count, 'function', 'name']
+                    _path2 = ['tool_calls', tool_count, 'function', 'arguments']
                     
-#                     func_content = {
-#                         "action": ("action_" + nget(response, _path1)),
-#                         "arguments": nget(response, _path2)
-#                         }
-#                     func_list.append(func_content)
-#                 tool_count += 1
-#             return func_list
-#         except:
-#             raise ValueError("Response message must be one of regular response or function calling")
-
+                    func_content = {
+                        "action": ("action_" + nget(response, _path1)),
+                        "arguments": nget(response, _path2)
+                        }
+                    func_list.append(func_content)
+                tool_count += 1
+            return func_list
+        except:
+            raise ValueError("Response message must be one of regular response or function calling")
