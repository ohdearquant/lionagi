from collections import deque
from enum import Enum

from lionagi.core.schema.base_node import BaseRelatableNode


class MailCategory(str, Enum):
    MESSAGES = "messages"
    TOOL = "tool"
    SERVICE = "service"
    MODEL = "model"
    NODE = "node"
<<<<<<< HEAD
    CONTEXT = "context"
    NODE_ID = "node_id"
    START = "start"
    END = "end"
=======
    NODE_LIST = "node_list"
    NODE_ID = "node_id"
    START = "start"
    END = "end"
    CONDITION = "condition"
>>>>>>> 4447d11d


class BaseMail:

    def __init__(self, sender_id, recipient_id, category, package):
        self.sender_id = sender_id
        self.recipient_id = recipient_id
        try:
            if isinstance(category, str):
                category = MailCategory(category)
            if isinstance(category, MailCategory):
                self.category = category
            else:
                raise ValueError(
                    f"Invalid request title. Valid titles are" f" {list(MailCategory)}"
                )
        except Exception as e:
            raise ValueError(
                f"Invalid request title. Valid titles are "
                f"{list(MailCategory)}, Error: {e}"
<<<<<<< HEAD
            )
=======
            ) from e
>>>>>>> 4447d11d
        self.package = package


class StartMail(BaseRelatableNode):

<<<<<<< HEAD
    def __init__(self, *args, **kwargs):
        super().__init__(*args, **kwargs)
=======
    def __init__(self, **kwargs):
        super().__init__(**kwargs)
>>>>>>> 4447d11d
        self.pending_outs = deque()

    def trigger(self, context, structure_id, executable_id):
        start_mail_content = {"context": context, "structure_id": structure_id}
        start_mail = BaseMail(
            sender_id=self.id_,
            recipient_id=executable_id,
            category="start",
            package=start_mail_content,
        )
        self.pending_outs.append(start_mail)<|MERGE_RESOLUTION|>--- conflicted
+++ resolved
@@ -10,18 +10,10 @@
     SERVICE = "service"
     MODEL = "model"
     NODE = "node"
-<<<<<<< HEAD
     CONTEXT = "context"
     NODE_ID = "node_id"
     START = "start"
     END = "end"
-=======
-    NODE_LIST = "node_list"
-    NODE_ID = "node_id"
-    START = "start"
-    END = "end"
-    CONDITION = "condition"
->>>>>>> 4447d11d
 
 
 class BaseMail:
@@ -42,23 +34,14 @@
             raise ValueError(
                 f"Invalid request title. Valid titles are "
                 f"{list(MailCategory)}, Error: {e}"
-<<<<<<< HEAD
-            )
-=======
             ) from e
->>>>>>> 4447d11d
         self.package = package
 
 
 class StartMail(BaseRelatableNode):
 
-<<<<<<< HEAD
     def __init__(self, *args, **kwargs):
         super().__init__(*args, **kwargs)
-=======
-    def __init__(self, **kwargs):
-        super().__init__(**kwargs)
->>>>>>> 4447d11d
         self.pending_outs = deque()
 
     def trigger(self, context, structure_id, executable_id):
