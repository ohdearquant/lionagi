from typing import Any

from lionagi.libs import ln_convert as convert
from lionagi.libs import ln_func_call as func_call
from lionagi.libs import ln_nested as nested
from lionagi.libs.ln_parse import ParseUtil

from lionagi.core.schema.base_node import Tool, TOOL_TYPE
from lionagi.core.messages.schema import Instruction


class BaseMonoFlow:

    def __init__(self, branch) -> None:
        self.branch = branch

    @classmethod
    def class_name(cls) -> str:
        """
        Returns the class name of the flow.
        """
        return cls.__name__


class MonoChat(BaseMonoFlow):

    def __init__(self, branch) -> None:
        super().__init__(branch)


    def process_chatcompletion(self, payload, completion, sender):
        if "choices" in completion:
            add_msg_config = {"response": completion["choices"][0]}
            if sender is not None:
                add_msg_config["sender"] = sender

            self.branch.datalogger.append(input_data=payload, output_data=completion)
            self.branch.add_message(**add_msg_config)
            self.branch.status_tracker.num_tasks_succeeded += 1
        else:
            self.branch.status_tracker.num_tasks_failed += 1

    async def call_chatcompletion(self, sender=None, with_sender=False, **kwargs):
        messages = (
            self.branch.chat_messages
            if not with_sender
            else self.branch.chat_messages_with_sender
        )
        payload, completion = await self.branch.service.serve_chat(
            messages=messages, **kwargs
        )
        self.process_chatcompletion(payload, completion, sender)

    async def chat(
        self,
        instruction: Instruction | str,
        context=None,
        sender=None,
        system=None,
        tools=False,
        out: bool = True,
        invoke: bool = True,
        output_fields=None,
        **kwargs,
    ) -> Any:
        """
        a chat conversation with LLM, processing instructions and system messages, optionally invoking tools.

        Args:
            branch: The Branch instance to perform chat operations.
            instruction (Union[Instruction, str]): The instruction for the chat.
            context (Optional[Any]): Additional context for the chat.
            sender (Optional[str]): The sender of the chat message.
            system (Optional[Union[System, str, Dict[str, Any]]]): System message to be processed.
            tools (Union[bool, Tool, List[Tool], str, List[str]]): Specifies tools to be invoked.
            out (bool): If True, outputs the chat response.
            invoke (bool): If True, invokes tools as part of the chat.
            **kwargs: Arbitrary keyword arguments for chat completion.

        Examples:
            >>> await ChatFlow.chat(branch, "Ask about user preferences")
        """
        if system:
            self.branch.change_first_system_message(system)
<<<<<<< HEAD
        self.branch.add_message(
            instruction=instruction,
            context=context,
            sender=sender,
            output_fields=output_fields,
        )
=======
        self.branch.add_message(instruction=instruction, context=context, sender=sender, output_fields=output_fields)
>>>>>>> 863c49dd

        if "tool_parsed" in kwargs:
            kwargs.pop("tool_parsed")
            tool_kwarg = {"tools": tools}
            kwargs = {**tool_kwarg, **kwargs}
        else:
            if tools and self.branch.has_tools:
                kwargs = self.branch.tool_manager.parse_tool(tools=tools, **kwargs)

        config = {**self.branch.llmconfig, **kwargs}
        if sender is not None:
            config.update({"sender": sender})

        await self.call_chatcompletion(**config)

        async def _output():
            content_ = self.branch.last_message_content
<<<<<<< HEAD

=======
            
>>>>>>> 863c49dd
            if invoke:
                try:
                    tool_uses = content_
                    func_calls = func_call.lcall(
                        [convert.to_dict(i) for i in tool_uses["action_request"]],
                        self.branch.tool_manager.get_function_call,
                    )

                    outs = await func_call.alcall(
                        func_calls, self.branch.tool_manager.invoke
                    )
                    outs = convert.to_list(outs, flatten=True)

                    for out_, f in zip(outs, func_calls):
                        self.branch.add_message(
                            response={
                                "function": f[0],
                                "arguments": f[1],
                                "output": out_,
                            }
                        )
                except:
                    pass
            if out:
<<<<<<< HEAD
                out_ = ""
=======
                out_ = ''
>>>>>>> 863c49dd
                if (
                    len(content_.items()) == 1
                    and len(nested.get_flattened_keys(content_)) == 1
                ):
                    key = nested.get_flattened_keys(content_)[0]
                    out_ = content_[key]
                out_ = content_
<<<<<<< HEAD

                if output_fields:
                    try:
                        return (
                            ParseUtil.md_to_json(out_["response"])
                            if "response" in out_
                            else ParseUtil.md_to_json(out_)
                        )
                    except:
                        pass

=======
                
                if output_fields:
                    try:
                        return ParseUtil.md_to_json(out_['response']) if 'response' in out_ else ParseUtil.md_to_json(out_)
                    except:
                        pass
                
>>>>>>> 863c49dd
                return out_

        return await _output()

    # def _create_chat_config(
    #     self,
    #     instruction: Instruction | str | dict[str, Any],
    #     *,
    #     context: Any | None = None,
    #     sender: str | None = None,
    #     system: System | str | dict[str, Any] | None = None,
    #     tools: TOOL_TYPE = False,
    #     **kwargs,
    # ) -> Any:

    #     if system:
    #         self.branch.change_first_system_message(system)
    #     self.branch.add_message(instruction=instruction, context=context, sender=sender)

    #     if "tool_parsed" in kwargs:
    #         kwargs.pop("tool_parsed")
    #         tool_kwarg = {"tools": tools}
    #         kwargs = {**tool_kwarg, **kwargs}
    #     else:
    #         if tools and self.branch.has_tools:
    #             kwargs = self.branch.tool_manager.parse_tool(tools=tools, **kwargs)

    #     config = {**self.branch.llmconfig, **kwargs}
    #     if sender is not None:
    #         config.update({"sender": sender})

    #     return config

    # def get_tool_calls(self, content_):
    #     tool_calls = func_call.lcall(
    #         [convert.to_dict(i) for i in content_["action_request"]],
    #         self.branch.tool_manager.get_function_call,
    #     )

    #     return tool_calls

    # @staticmethod
    # async def invoke_tools(self, tool_calls):
    #     outs = await func_call.alcall(tool_calls, self.branch.tool_manager.invoke)
    #     outs = convert.to_list(outs, flatten=True)

    #     for out_, f in zip(outs, tool_calls):
    #         self.branch.add_message(
    #             response={
    #                 "function": f[0],
    #                 "arguments": f[1],
    #                 "output": out_,
    #             }
    #         )

    # async def output(self, invoke=True, out=True):
    #     content_ = self.branch.last_message_content
    #     if invoke:
    #         try:
    #             tool_calls = self.get_tool_calls(content_)
    #             print(tool_calls)
    #             # await self.invoke_tools(tool_calls)
    #         except:
    #             pass
    #     if out:
    #         return self.return_response(content_)

    # @staticmethod
    # def return_response(content_):
    #     if len(content_.items()) == 1 and len(nested.get_flattened_keys(content_)) == 1:
    #         key = nested.get_flattened_keys(content_)[0]
    #         return content_[key]
    #     return content_

    # async def chat(
    #     self,
    #     instruction: Instruction | str | dict[str, Any],
    #     *,
    #     context: Any | None = None,
    #     sender: str | None = None,
    #     system: System | str | dict[str, Any] | None = None,
    #     tools: TOOL_TYPE = False,
    #     out: bool = True,
    #     invoke: bool = True,
    #     **kwargs,
    # ) -> Any:

    #     config = self._create_chat_config(
    #         instruction, context=context, sender=sender, system=system, tools=tools, **kwargs
    #     )

    #     await self.call_chatcompletion(**config)
    #     return await self.output(invoke, out)

    def _create_followup_config(self, tools, **kwargs):

        if tools is not None:
            if isinstance(tools, list) and isinstance(tools[0], Tool):
                self.branch.tool_manager.register_tools(tools)

        if not self.branch.tool_manager.has_tools:
            raise ValueError("No tools found, You need to register tools")

        config = self.branch.tool_manager.parse_tool(tools=True, **kwargs)
        config["tool_parsed"] = True
        return config

    async def ReAct(
        self,
        instruction: Instruction | str | dict[str, Any],
        *,
        context=None,
        sender=None,
        system=None,
        tools=None,
        num_rounds: int = 1,
        **kwargs,
    ):

        config = self._create_followup_config(tools, **kwargs)

        i = 0
        while i < num_rounds:
            prompt = f"""you have {(num_rounds-i)*2} step left in current task. if available, 
            integrate previous tool responses. perform reasoning and prepare action plan 
            according to available tools only, apply divide and conquer technique.
            """
            instruct = {"Notice": prompt}

            if i == 0:
                instruct["Task"] = instruction
                await self.chat(
                    instruction=instruct,
                    context=context,
                    system=system,
                    sender=sender,
                    **kwargs,
                )

            elif i > 0:
                await self.chat(instruction=instruct, sender=sender, **config)

            prompt = f"""
                you have {(num_rounds-i)*2-1} step left in current task, invoke tool usage to perform actions
            """
            await self.chat(prompt, tool_choice="auto", sender=sender, **config)

            i += 1

        prompt = "present the final result to user"
        return await self.chat(prompt, sender=sender, **config)

    async def auto_followup(
        self,
        instruction: Instruction | str | dict[str, Any],
        *,
        context=None,
        sender=None,
        system=None,
        tools=None,
        max_followup: int = 1,
        out=True,
        **kwargs,
    ) -> None:
        config = self._create_followup_config(tools, **kwargs)

        n_tries = 0
        while (max_followup - n_tries) > 0:
            prompt = f"""
                In the current task you are allowed a maximum of another {max_followup-n_tries} followup chats. 
                if further actions are needed, invoke tools usage. If you are done, present the final result 
                to user without further tool usage
            """
            if n_tries > 0:
                _out = await self.chat(
                    prompt,
                    sender=sender,
                    tool_choice="auto",
                    **config,
                )
                n_tries += 1

                if not self.branch._is_invoked():
                    return _out if out else None

            elif n_tries == 0:
                instruct = {"notice": prompt, "task": instruction}
                out = await self.chat(
                    instruct,
                    context=context,
                    system=system,
                    sender=sender,
                    tool_choice="auto",
                    **config,
                )
                n_tries += 1

        if self.branch._is_invoked():
            """
            In the current task, you are at your last step, present the final result to user
            """
            return await self.chat(
                instruction, sender=sender, tool_parsed=True, out=out, **kwargs
            )

    async def followup(
        self,
        instruction: Instruction | str | dict[str, Any],
        *,
        context=None,
        sender=None,
        system=None,
        tools: TOOL_TYPE = False,
        max_followup: int = 1,
        out=True,
        **kwargs,
    ) -> None:
        config = self.create_followup_config(tools, **kwargs)

        n_tries = 0
        while (max_followup - n_tries) > 0:
            prompt = f"""
                In the current task you have another {max_followup-n_tries} followup chats. 
                You must invoke tools usage
            """
            if n_tries == 0:

                await self.chat(
                    prompt,
                    system=system,
                    context=context,
                    sender=sender,
                    tool_choice="auto",
                    **config,
                )

            elif n_tries > 0:
                await self.chat(
                    prompt,
                    sender=sender,
                    tool_choice="auto",
                    **config,
                )

            n_tries += 1

        instruct_ = {
            "notice": "present final output to user",
            "original user instruction": instruction,
        }
        return await self.chat(
            instruct_, sender=sender, tool_parsed=True, out=out, **config
        )<|MERGE_RESOLUTION|>--- conflicted
+++ resolved
@@ -82,16 +82,13 @@
         """
         if system:
             self.branch.change_first_system_message(system)
-<<<<<<< HEAD
         self.branch.add_message(
             instruction=instruction,
             context=context,
             sender=sender,
             output_fields=output_fields,
         )
-=======
-        self.branch.add_message(instruction=instruction, context=context, sender=sender, output_fields=output_fields)
->>>>>>> 863c49dd
+
 
         if "tool_parsed" in kwargs:
             kwargs.pop("tool_parsed")
@@ -109,11 +106,7 @@
 
         async def _output():
             content_ = self.branch.last_message_content
-<<<<<<< HEAD
-
-=======
-            
->>>>>>> 863c49dd
+
             if invoke:
                 try:
                     tool_uses = content_
@@ -138,11 +131,8 @@
                 except:
                     pass
             if out:
-<<<<<<< HEAD
                 out_ = ""
-=======
-                out_ = ''
->>>>>>> 863c49dd
+
                 if (
                     len(content_.items()) == 1
                     and len(nested.get_flattened_keys(content_)) == 1
@@ -150,8 +140,7 @@
                     key = nested.get_flattened_keys(content_)[0]
                     out_ = content_[key]
                 out_ = content_
-<<<<<<< HEAD
-
+                
                 if output_fields:
                     try:
                         return (
@@ -162,15 +151,6 @@
                     except:
                         pass
 
-=======
-                
-                if output_fields:
-                    try:
-                        return ParseUtil.md_to_json(out_['response']) if 'response' in out_ else ParseUtil.md_to_json(out_)
-                    except:
-                        pass
-                
->>>>>>> 863c49dd
                 return out_
 
         return await _output()
